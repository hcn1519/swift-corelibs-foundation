// This source file is part of the Swift.org open source project
//
// Copyright (c) 2014 - 2015 Apple Inc. and the Swift project authors
// Licensed under Apache License v2.0 with Runtime Library Exception
//
// See http://swift.org/LICENSE.txt for license information
// See http://swift.org/CONTRIBUTORS.txt for the list of Swift project authors
//



#if DEPLOYMENT_RUNTIME_OBJC || os(Linux)
import Foundation
import XCTest
#else
import SwiftFoundation
import SwiftXCTest
#endif



class TestNSArray : XCTestCase {
    
    var allTests : [(String, () -> Void)] {
        return [
            ("test_BasicConstruction", test_BasicConstruction),
            ("test_enumeration", test_enumeration),
            ("test_sequenceType", test_sequenceType),
            ("test_getObjects", test_getObjects),
<<<<<<< HEAD
            ("test_binarySearch", test_binarySearch),
            ("test_binarySearchFringeCases", test_binarySearchFringeCases)
=======
            ("test_objectAtIndex", test_objectAtIndex),
            ("test_binarySearch", test_binarySearch),
            ("test_replaceObjectsInRange_withObjectsFromArray", test_replaceObjectsInRange_withObjectsFromArray),
            ("test_replaceObjectsInRange_withObjectsFromArray_range", test_replaceObjectsInRange_withObjectsFromArray_range),
>>>>>>> 8bcd59c9
        ]
    }
    
    func test_BasicConstruction() {
        let array = NSArray()
        let array2 : NSArray = ["foo", "bar"].bridge()
        XCTAssertEqual(array.count, 0)
        XCTAssertEqual(array2.count, 2)
    }
    
    func test_enumeration() {
        let array : NSArray = ["foo", "bar", "baz"].bridge()
        let e = array.objectEnumerator()
        XCTAssertEqual((e.nextObject() as! NSString).bridge(), "foo")
        XCTAssertEqual((e.nextObject() as! NSString).bridge(), "bar")
        XCTAssertEqual((e.nextObject() as! NSString).bridge(), "baz")
        XCTAssertNil(e.nextObject())
        XCTAssertNil(e.nextObject())
        
        let r = array.reverseObjectEnumerator()
        XCTAssertEqual((r.nextObject() as! NSString).bridge(), "baz")
        XCTAssertEqual((r.nextObject() as! NSString).bridge(), "bar")
        XCTAssertEqual((r.nextObject() as! NSString).bridge(), "foo")
        XCTAssertNil(r.nextObject())
        XCTAssertNil(r.nextObject())
        
        let empty = NSArray().objectEnumerator()
        XCTAssertNil(empty.nextObject())
        XCTAssertNil(empty.nextObject())
        
        let reverseEmpty = NSArray().reverseObjectEnumerator()
        XCTAssertNil(reverseEmpty.nextObject())
        XCTAssertNil(reverseEmpty.nextObject())
    }
    
    func test_sequenceType() {
        let array : NSArray = ["foo", "bar", "baz"].bridge()
        var res = [String]()
        for obj in array {
            res.append((obj as! NSString).bridge())
        }
        XCTAssertEqual(res, ["foo", "bar", "baz"])
    }

    func test_getObjects() {
        let array : NSArray = ["foo", "bar", "baz", "foo1", "bar2", "baz3",].bridge()
        var objects = [AnyObject]()
        array.getObjects(&objects, range: NSMakeRange(1, 3))
        XCTAssertEqual(objects.count, 3)
        let fetched = [
            (objects[0] as! NSString).bridge(),
            (objects[1] as! NSString).bridge(),
            (objects[2] as! NSString).bridge(),
        ]
        XCTAssertEqual(fetched, ["bar", "baz", "foo1"])
    }
    
    func test_objectAtIndex() {
        let array : NSArray = ["foo", "bar"].bridge()
        let foo = array.objectAtIndex(0) as! NSString
        XCTAssertEqual(foo, "foo".bridge())
        
        let bar = array.objectAtIndex(1) as! NSString
        XCTAssertEqual(bar, "bar".bridge())
    }

    func test_binarySearch() {
        let array = NSArray(array: [
            NSNumber(int: 0), NSNumber(int: 1), NSNumber(int: 2), NSNumber(int: 2), NSNumber(int: 3),
            NSNumber(int: 4), NSNumber(int: 4), NSNumber(int: 6), NSNumber(int: 7), NSNumber(int: 7),
            NSNumber(int: 7), NSNumber(int: 8), NSNumber(int: 9), NSNumber(int: 9)])
        
        // Not sure how to test fatal errors.
        
//        NSArray throws NSInvalidArgument if range exceeds bounds of the array.
//        let rangeOutOfArray = NSRange(location: 5, length: 15)
//        let _ = array.indexOfObject(NSNumber(integer: 9), inSortedRange: rangeOutOfArray, options: [.InsertionIndex, .FirstEqual], usingComparator: compareIntNSNumber)
        
//        NSArray throws NSInvalidArgument if both .FirstEqual and .LastEqaul are specified
//        let searchForBoth: NSBinarySearchingOptions = [.FirstEqual, .LastEqual]
//        let _ = objectIndexInArray(array, value: 9, startingFrom: 0, length: 13, options: searchForBoth)

        let notFound = objectIndexInArray(array, value: 11, startingFrom: 0, length: 13)
        XCTAssertEqual(notFound, NSNotFound, "NSArray return NSNotFound if object is not found.")
        
        let notFoundInRange = objectIndexInArray(array, value: 7, startingFrom: 0, length: 5)
        XCTAssertEqual(notFoundInRange, NSNotFound, "NSArray return NSNotFound if object is not found.")
        
        let indexOfAnySeven = objectIndexInArray(array, value: 7, startingFrom: 0, length: 13)
        XCTAssertTrue(Set([8, 9, 10]).contains(indexOfAnySeven), "If no options provided NSArray returns an arbitrary matching object's index.")
        
        let indexOfFirstNine = objectIndexInArray(array, value: 9, startingFrom: 7, length: 6, options: [.FirstEqual])
        XCTAssertTrue(indexOfFirstNine == 12, "If .FirstEqual is set NSArray returns the lowest index of equal objects.")
        
        let indexOfLastTwo = objectIndexInArray(array, value: 2, startingFrom: 1, length: 7, options: [.LastEqual])
        XCTAssertTrue(indexOfLastTwo == 3, "If .LastEqual is set NSArray returns the highest index of equal objects.")
        
        let anyIndexToInsertNine = objectIndexInArray(array, value: 9, startingFrom: 0, length: 13, options: [.InsertionIndex])
        XCTAssertTrue(Set([12, 13, 14]).contains(anyIndexToInsertNine), "If .InsertionIndex is specified and no other options provided NSArray returns any equal or one larger index than any matching object’s index.")
        
        let lowestIndexToInsertTwo = objectIndexInArray(array, value: 2, startingFrom: 0, length: 5, options: [.InsertionIndex, .FirstEqual])
        XCTAssertTrue(lowestIndexToInsertTwo == 2, "If both .InsertionIndex and .FirstEqual are specified NSArray returns the lowest index of equal objects.")
        
        let highestIndexToInsertNine = objectIndexInArray(array, value: 9, startingFrom: 7, length: 6, options: [.InsertionIndex, .LastEqual])
        XCTAssertTrue(highestIndexToInsertNine == 13, "If both .InsertionIndex and .LastEqual are specified NSArray returns the index of the least greater object...")
        
        let indexOfLeastGreaterObjectThanFive = objectIndexInArray(array, value: 5, startingFrom: 0, length: 10, options: [.InsertionIndex, .LastEqual])
        XCTAssertTrue(indexOfLeastGreaterObjectThanFive == 7, "If both .InsertionIndex and .LastEqual are specified NSArray returns the index of the least greater object...")
        
        let rangeStart = 0
        let rangeLength = 13
        let endOfArray = objectIndexInArray(array, value: 10, startingFrom: rangeStart, length: rangeLength, options: [.InsertionIndex, .LastEqual])
        XCTAssertTrue(endOfArray == (rangeStart + rangeLength), "...or the index at the end of the array if the object is larger than all other elements.")
    }
    
    func test_binarySearchFringeCases() {
        let array = NSArray(array: [
            NSNumber(int: 0), NSNumber(int: 1), NSNumber(int: 2), NSNumber(int: 2), NSNumber(int: 3),
            NSNumber(int: 4), NSNumber(int: 4), NSNumber(int: 6), NSNumber(int: 7), NSNumber(int: 7),
            NSNumber(int: 7), NSNumber(int: 8), NSNumber(int: 9), NSNumber(int: 9)])
        
        let emptyArray = NSArray()
//        Same as for non empty NSArray but error message ends with 'bounds for empty array'.
//        let _ = objectIndexInArray(emptyArray, value: 0, startingFrom: 0, length: 1)
        
        let notFoundInEmptyArray = objectIndexInArray(emptyArray, value: 9, startingFrom: 0, length: 0)
        XCTAssertEqual(notFoundInEmptyArray, NSNotFound, "Empty NSArray return NSNotFound for any valid arguments.")
        
        let startIndex = objectIndexInArray(emptyArray, value: 7, startingFrom: 0, length: 0, options: [.InsertionIndex])
        XCTAssertTrue(startIndex == 0, "For Empty NSArray any objects should be inserted at start.")
        
        let rangeStart = 0
        let rangeLength = 13
        
        let leastSearch = objectIndexInArray(array, value: -1, startingFrom: rangeStart, length: rangeLength)
        XCTAssertTrue(leastSearch == NSNotFound, "If object is less than least object in the range then there is no change it could be found.")
        
        let greatestSearch = objectIndexInArray(array, value: 15, startingFrom: rangeStart, length: rangeLength)
        XCTAssertTrue(greatestSearch == NSNotFound, "If object is greater than greatest object in the range then there is no change it could be found.")
        
        let leastInsert = objectIndexInArray(array, value: -1, startingFrom: rangeStart, length: rangeLength, options: .InsertionIndex)
        XCTAssertTrue(leastInsert == rangeStart, "If object is less than least object in the range it should be inserted at range' location.")
        
        let greatestInsert = objectIndexInArray(array, value: 15, startingFrom: rangeStart, length: rangeLength, options: .InsertionIndex)
        XCTAssertTrue(greatestInsert == (rangeStart + rangeLength), "If object is greater than greatest object in the range it should be inserted at range' end.")
    }
    
    func objectIndexInArray(array: NSArray, value: Int, startingFrom: Int, length: Int, options: NSBinarySearchingOptions = []) -> Int {
        return array.indexOfObject(NSNumber(integer: value), inSortedRange: NSRange(location: startingFrom, length: length), options: options, usingComparator: compareIntNSNumber)
    }
    
    func compareIntNSNumber(lhs: AnyObject, rhs: AnyObject) -> NSComparisonResult {
        let lhsInt = (lhs as! NSNumber).integerValue
        let rhsInt = (rhs as! NSNumber).integerValue
        if lhsInt == rhsInt {
            return .OrderedSame
        }
        if lhsInt < rhsInt {
            return .OrderedAscending
        }
        
        return .OrderedDescending
    }
    
    func test_replaceObjectsInRange_withObjectsFromArray() {
        let array1 = NSMutableArray(array:[
            "foo1".bridge(),
            "bar1".bridge(),
            "baz1".bridge()])
        
        let array2: [AnyObject] = [
            "foo2".bridge(),
            "bar2".bridge(),
            "baz2".bridge()]
        
        array1.replaceObjectsInRange(NSMakeRange(0, 2), withObjectsFromArray: array2)
        
        XCTAssertEqual(array1[0] as? NSString, "foo2".bridge(), "Expected foo2 but was \(array1[0])")
        XCTAssertEqual(array1[1] as? NSString, "bar2".bridge(), "Expected bar2 but was \(array1[1])")
        XCTAssertEqual(array1[2] as? NSString, "baz2".bridge(), "Expected baz2 but was \(array1[2])")
        XCTAssertEqual(array1[3] as? NSString, "baz1".bridge(), "Expected baz1 but was \(array1[3])")
    }
    
    func test_replaceObjectsInRange_withObjectsFromArray_range() {
        let array1 = NSMutableArray(array:[
            "foo1".bridge(),
            "bar1".bridge(),
            "baz1".bridge()])
        
        let array2: [AnyObject] = [
            "foo2".bridge(),
            "bar2".bridge(),
            "baz2".bridge()]
        
        array1.replaceObjectsInRange(NSMakeRange(1, 1), withObjectsFromArray: array2, range: NSMakeRange(1, 2))
        
        XCTAssertEqual(array1[0] as? NSString, "foo1".bridge(), "Expected foo1 but was \(array1[0])")
        XCTAssertEqual(array1[1] as? NSString, "bar2".bridge(), "Expected bar2 but was \(array1[1])")
        XCTAssertEqual(array1[2] as? NSString, "baz2".bridge(), "Expected baz2 but was \(array1[2])")
        XCTAssertEqual(array1[3] as? NSString, "baz1".bridge(), "Expected baz1 but was \(array1[3])")
    }
}<|MERGE_RESOLUTION|>--- conflicted
+++ resolved
@@ -27,15 +27,11 @@
             ("test_enumeration", test_enumeration),
             ("test_sequenceType", test_sequenceType),
             ("test_getObjects", test_getObjects),
-<<<<<<< HEAD
-            ("test_binarySearch", test_binarySearch),
-            ("test_binarySearchFringeCases", test_binarySearchFringeCases)
-=======
             ("test_objectAtIndex", test_objectAtIndex),
             ("test_binarySearch", test_binarySearch),
+            ("test_binarySearchFringeCases", test_binarySearchFringeCases),
             ("test_replaceObjectsInRange_withObjectsFromArray", test_replaceObjectsInRange_withObjectsFromArray),
             ("test_replaceObjectsInRange_withObjectsFromArray_range", test_replaceObjectsInRange_withObjectsFromArray_range),
->>>>>>> 8bcd59c9
         ]
     }
     
