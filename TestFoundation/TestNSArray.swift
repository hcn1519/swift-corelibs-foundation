--- conflicted
+++ resolved
@@ -27,17 +27,13 @@
             ("test_enumeration", test_enumeration),
             ("test_sequenceType", test_sequenceType),
             ("test_getObjects", test_getObjects),
-<<<<<<< HEAD
             ("test_objectAtIndex", test_objectAtIndex),
             ("test_binarySearch", test_binarySearch),
             ("test_binarySearchFringeCases", test_binarySearchFringeCases),
             ("test_replaceObjectsInRange_withObjectsFromArray", test_replaceObjectsInRange_withObjectsFromArray),
             ("test_replaceObjectsInRange_withObjectsFromArray_range", test_replaceObjectsInRange_withObjectsFromArray_range),
-=======
-            ("test_binarySearch", test_binarySearch),
             ("test_arrayReplacement", test_arrayReplacement),
-            ("test_arrayReplaceObjectsInRangeFromRange", test_arrayReplaceObjectsInRangeFromRange)
->>>>>>> 6cacf9ea
+            ("test_arrayReplaceObjectsInRangeFromRange", test_arrayReplaceObjectsInRangeFromRange),
         ]
     }
     
@@ -152,38 +148,6 @@
         let endOfArray = objectIndexInArray(array, value: 10, startingFrom: rangeStart, length: rangeLength, options: [.InsertionIndex, .LastEqual])
         XCTAssertTrue(endOfArray == (rangeStart + rangeLength), "...or the index at the end of the array if the object is larger than all other elements.")
     }
-    
-    func test_binarySearchFringeCases() {
-        let array = NSArray(array: [
-            NSNumber(int: 0), NSNumber(int: 1), NSNumber(int: 2), NSNumber(int: 2), NSNumber(int: 3),
-            NSNumber(int: 4), NSNumber(int: 4), NSNumber(int: 6), NSNumber(int: 7), NSNumber(int: 7),
-            NSNumber(int: 7), NSNumber(int: 8), NSNumber(int: 9), NSNumber(int: 9)])
-        
-        let emptyArray = NSArray()
-//        Same as for non empty NSArray but error message ends with 'bounds for empty array'.
-//        let _ = objectIndexInArray(emptyArray, value: 0, startingFrom: 0, length: 1)
-        
-        let notFoundInEmptyArray = objectIndexInArray(emptyArray, value: 9, startingFrom: 0, length: 0)
-        XCTAssertEqual(notFoundInEmptyArray, NSNotFound, "Empty NSArray return NSNotFound for any valid arguments.")
-        
-        let startIndex = objectIndexInArray(emptyArray, value: 7, startingFrom: 0, length: 0, options: [.InsertionIndex])
-        XCTAssertTrue(startIndex == 0, "For Empty NSArray any objects should be inserted at start.")
-        
-        let rangeStart = 0
-        let rangeLength = 13
-        
-        let leastSearch = objectIndexInArray(array, value: -1, startingFrom: rangeStart, length: rangeLength)
-        XCTAssertTrue(leastSearch == NSNotFound, "If object is less than least object in the range then there is no change it could be found.")
-        
-        let greatestSearch = objectIndexInArray(array, value: 15, startingFrom: rangeStart, length: rangeLength)
-        XCTAssertTrue(greatestSearch == NSNotFound, "If object is greater than greatest object in the range then there is no change it could be found.")
-        
-        let leastInsert = objectIndexInArray(array, value: -1, startingFrom: rangeStart, length: rangeLength, options: .InsertionIndex)
-        XCTAssertTrue(leastInsert == rangeStart, "If object is less than least object in the range it should be inserted at range' location.")
-        
-        let greatestInsert = objectIndexInArray(array, value: 15, startingFrom: rangeStart, length: rangeLength, options: .InsertionIndex)
-        XCTAssertTrue(greatestInsert == (rangeStart + rangeLength), "If object is greater than greatest object in the range it should be inserted at range' end.")
-    }
 
 
     func test_arrayReplacement() {
@@ -204,6 +168,38 @@
         XCTAssertTrue((array[0] as! NSNumber).integerValue == 9)
         XCTAssertTrue((array[1] as! NSNumber).integerValue == 10)
         XCTAssertTrue((array[2] as! NSNumber).integerValue == 2)
+    }
+    
+    func test_binarySearchFringeCases() {
+        let array = NSArray(array: [
+            NSNumber(int: 0), NSNumber(int: 1), NSNumber(int: 2), NSNumber(int: 2), NSNumber(int: 3),
+            NSNumber(int: 4), NSNumber(int: 4), NSNumber(int: 6), NSNumber(int: 7), NSNumber(int: 7),
+            NSNumber(int: 7), NSNumber(int: 8), NSNumber(int: 9), NSNumber(int: 9)])
+        
+        let emptyArray = NSArray()
+//        Same as for non empty NSArray but error message ends with 'bounds for empty array'.
+//        let _ = objectIndexInArray(emptyArray, value: 0, startingFrom: 0, length: 1)
+        
+        let notFoundInEmptyArray = objectIndexInArray(emptyArray, value: 9, startingFrom: 0, length: 0)
+        XCTAssertEqual(notFoundInEmptyArray, NSNotFound, "Empty NSArray return NSNotFound for any valid arguments.")
+        
+        let startIndex = objectIndexInArray(emptyArray, value: 7, startingFrom: 0, length: 0, options: [.InsertionIndex])
+        XCTAssertTrue(startIndex == 0, "For Empty NSArray any objects should be inserted at start.")
+        
+        let rangeStart = 0
+        let rangeLength = 13
+        
+        let leastSearch = objectIndexInArray(array, value: -1, startingFrom: rangeStart, length: rangeLength)
+        XCTAssertTrue(leastSearch == NSNotFound, "If object is less than least object in the range then there is no change it could be found.")
+        
+        let greatestSearch = objectIndexInArray(array, value: 15, startingFrom: rangeStart, length: rangeLength)
+        XCTAssertTrue(greatestSearch == NSNotFound, "If object is greater than greatest object in the range then there is no change it could be found.")
+        
+        let leastInsert = objectIndexInArray(array, value: -1, startingFrom: rangeStart, length: rangeLength, options: .InsertionIndex)
+        XCTAssertTrue(leastInsert == rangeStart, "If object is less than least object in the range it should be inserted at range' location.")
+        
+        let greatestInsert = objectIndexInArray(array, value: 15, startingFrom: rangeStart, length: rangeLength, options: .InsertionIndex)
+        XCTAssertTrue(greatestInsert == (rangeStart + rangeLength), "If object is greater than greatest object in the range it should be inserted at range' end.")
     }
     
     func objectIndexInArray(array: NSArray, value: Int, startingFrom: Int, length: Int, options: NSBinarySearchingOptions = []) -> Int {
