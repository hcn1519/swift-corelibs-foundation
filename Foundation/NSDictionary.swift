--- conflicted
+++ resolved
@@ -563,19 +563,8 @@
 
 public class NSMutableDictionary : NSDictionary {
     
-<<<<<<< HEAD
     public func removeObject(forKey aKey: AnyObject) {
-        if self.dynamicType === NSDictionary.self || self.dynamicType === NSMutableDictionary.self {
-            if let key = aKey as? NSObject {
-                _storage.removeValue(forKey: key)
-            }
-            
-//            CFDictionaryRemoveValue(unsafeBitCast(self, CFMutableDictionaryRef.self), unsafeBitCast(aKey, UnsafePointer<Void>.self))
-        } else {
-=======
-    public func removeObjectForKey(_ aKey: AnyObject) {
         guard self.dynamicType === NSDictionary.self || self.dynamicType === NSMutableDictionary.self else {
->>>>>>> 3cde50ab
             NSRequiresConcreteImplementation()
         }
 
