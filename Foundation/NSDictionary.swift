--- conflicted
+++ resolved
@@ -41,20 +41,10 @@
         
         if x.dynamicType == NSDictionary.self || x.dynamicType == NSMutableDictionary.self {
             x.enumerateKeysAndObjectsUsingBlock { key, value, stop in
-<<<<<<< HEAD
-                if let k = key as? Key {
-                    if let v = value as? Value {
-                        dict[k] = v
-                    } else {
-                        failedConversion = true
-                        stop.pointee = true
-                    }
-                } else {
-=======
-                guard let key = key as? Key, let value = value as? Value else{
->>>>>>> 8d39a40b
+                guard let key = key as? Key, let value = value as? Value else {
                     failedConversion = true
                     stop.pointee = true
+                    return
                 }
                 dict[key] = value
             }
@@ -68,22 +58,9 @@
             CFDictionaryGetKeysAndValues(cf, keys, values)
             
             for idx in 0..<cnt {
-<<<<<<< HEAD
                 let key = unsafeBitCast(keys.advanced(by: idx).pointee!, to: AnyObject.self)
                 let value = unsafeBitCast(values.advanced(by: idx).pointee!, to: AnyObject.self)
-                if let k = key as? Key {
-                    if let v = value as? Value {
-                        dict[k] = v
-                    } else {
-                        failedConversion = true
-                        break
-                    }
-                } else {
-=======
-                let key = unsafeBitCast(keys.advancedBy(idx).memory, AnyObject.self)
-                let value = unsafeBitCast(values.advancedBy(idx).memory, AnyObject.self)
                 guard let k = key as? Key, let v = value as? Value else {
->>>>>>> 8d39a40b
                     failedConversion = true
                     break
                 }
@@ -266,13 +243,8 @@
         valueBuffer.deallocateCapacity(objects.count)
     }
 
-<<<<<<< HEAD
     public override func isEqual(_ object: AnyObject?) -> Bool {
-        guard let otherObject = object where otherObject is NSDictionary else {
-=======
-    public override func isEqual(object: AnyObject?) -> Bool {
         guard let otherDictionary = object as? NSDictionary else {
->>>>>>> 8d39a40b
             return false
         }
         return self.isEqualToDictionary(otherDictionary.bridge())
