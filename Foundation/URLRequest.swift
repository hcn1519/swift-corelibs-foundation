//===----------------------------------------------------------------------===//
//
// This source file is part of the Swift.org open source project
//
// Copyright (c) 2014 - 2016 Apple Inc. and the Swift project authors
// Licensed under Apache License v2.0 with Runtime Library Exception
//
// See http://swift.org/LICENSE.txt for license information
// See http://swift.org/CONTRIBUTORS.txt for the list of Swift project authors
//
//===----------------------------------------------------------------------===//

public struct URLRequest : ReferenceConvertible, Equatable, Hashable {
    public typealias ReferenceType = NSURLRequest
    public typealias CachePolicy = NSURLRequest.CachePolicy
    public typealias NetworkServiceType = NSURLRequest.NetworkServiceType
    
    /*
     NSURLRequest has a fragile ivar layout that prevents the swift subclass approach here, so instead we keep an always mutable copy
     */
    internal var _handle: _MutableHandle<NSMutableURLRequest>
    
    internal mutating func _applyMutation<ReturnType>(_ whatToDo : (NSMutableURLRequest) -> ReturnType) -> ReturnType {
        if !isKnownUniquelyReferenced(&_handle) {
            let ref = _handle._uncopiedReference()
            _handle = _MutableHandle(reference: ref)
        }
        return whatToDo(_handle._uncopiedReference())
    }
    
    /// Creates and initializes a URLRequest with the given URL and cache policy.
    /// - parameter: url The URL for the request.
    /// - parameter: cachePolicy The cache policy for the request. Defaults to `.useProtocolCachePolicy`
    /// - parameter: timeoutInterval The timeout interval for the request. See the commentary for the `timeoutInterval` for more information on timeout intervals. Defaults to 60.0
    public init(url: URL, cachePolicy: CachePolicy = .useProtocolCachePolicy, timeoutInterval: TimeInterval = 60.0) {
        _handle = _MutableHandle(adoptingReference: NSMutableURLRequest(url: url, cachePolicy: cachePolicy, timeoutInterval: timeoutInterval))
    }
    
    fileprivate init(_bridged request: NSURLRequest) {
        _handle = _MutableHandle(reference: request.mutableCopy() as! NSMutableURLRequest)
    }
    
    /// The URL of the receiver.
    public var url: URL? {
        get {
            return _handle.map { $0.url }
        }
        set {
            _applyMutation { $0.url = newValue }
        }
    }
    
    /// The cache policy of the receiver.
    public var cachePolicy: CachePolicy {
        get {
            return _handle.map { $0.cachePolicy }
        }
        set {
            _applyMutation { $0.cachePolicy = newValue }
        }
    }
    
    /// Returns the timeout interval of the receiver.
    /// - discussion: The timeout interval specifies the limit on the idle
    /// interval allotted to a request in the process of loading. The "idle
    /// interval" is defined as the period of time that has passed since the
    /// last instance of load activity occurred for a request that is in the
    /// process of loading. Hence, when an instance of load activity occurs
    /// (e.g. bytes are received from the network for a request), the idle
    /// interval for a request is reset to 0. If the idle interval ever
    /// becomes greater than or equal to the timeout interval, the request
    /// is considered to have timed out. This timeout interval is measured
    /// in seconds.
    public var timeoutInterval: TimeInterval {
        get {
            return _handle.map { $0.timeoutInterval }
        }
        set {
            _applyMutation { $0.timeoutInterval = newValue }
        }
    }
    
    /// The main document URL associated with this load.
    /// - discussion: This URL is used for the cookie "same domain as main
    /// document" policy.
    public var mainDocumentURL: URL? {
        get {
            return _handle.map { $0.mainDocumentURL }
        }
        set {
            _applyMutation { $0.mainDocumentURL = newValue }
        }
    }
    
    /// The URLRequest.NetworkServiceType associated with this request.
    /// - discussion: This will return URLRequest.NetworkServiceType.default for requests that have
    /// not explicitly set a networkServiceType
    public var networkServiceType: NetworkServiceType {
        get {
            return _handle.map { $0.networkServiceType }
        }
        set {
            _applyMutation { $0.networkServiceType = newValue }
        }
    }
    
    /// `true` if the receiver is allowed to use the built in cellular radios to
    /// satisfy the request, `false` otherwise.
    public var allowsCellularAccess: Bool {
        get {
            return _handle.map { $0.allowsCellularAccess }
        }
        set {
            _applyMutation { $0.allowsCellularAccess = newValue }
        }
    }
    
    /// The HTTP request method of the receiver.
    public var httpMethod: String? {
        get {
            return _handle.map { $0.httpMethod }
        }
        set {
            _applyMutation {
                if let value = newValue {
                    $0.httpMethod = value
                } else {
                    $0.httpMethod = "GET"
                }
            }
        }
    }
    
    /// A dictionary containing all the HTTP header fields of the
    /// receiver.
    public var allHTTPHeaderFields: [String : String]? {
        get {
            return _handle.map { $0.allHTTPHeaderFields }
        }
        set {
            _applyMutation { $0.allHTTPHeaderFields = newValue }
        }
    }
    
    /// The value which corresponds to the given header
    /// field. Note that, in keeping with the HTTP RFC, HTTP header field
    /// names are case-insensitive.
    /// - parameter: field the header field name to use for the lookup (case-insensitive).
    public func value(forHTTPHeaderField field: String) -> String? {
        return _handle.map { $0.value(forHTTPHeaderField: field) }
    }
    
    /// If a value was previously set for the given header
    /// field, that value is replaced with the given value. Note that, in
    /// keeping with the HTTP RFC, HTTP header field names are
    /// case-insensitive.
    public mutating func setValue(_ value: String?, forHTTPHeaderField field: String) {
        _applyMutation {
            $0.setValue(value, forHTTPHeaderField: field)
        }
    }
    
    /// This method provides a way to add values to header
    /// fields incrementally. If a value was previously set for the given
    /// header field, the given value is appended to the previously-existing
    /// value. The appropriate field delimiter, a comma in the case of HTTP,
    /// is added by the implementation, and should not be added to the given
    /// value by the caller. Note that, in keeping with the HTTP RFC, HTTP
    /// header field names are case-insensitive.
    public mutating func addValue(_ value: String, forHTTPHeaderField field: String) {
        _applyMutation {
            $0.addValue(value, forHTTPHeaderField: field)
        }
    }
    
    /// This data is sent as the message body of the request, as
    /// in done in an HTTP POST request.
    public var httpBody: Data? {
        get {
            return _handle.map { $0.httpBody }
        }
        set {
            _applyMutation { $0.httpBody = newValue }
        }
    }
    
    /// The stream is returned for examination only; it is
    /// not safe for the caller to manipulate the stream in any way.  Also
    /// note that the HTTPBodyStream and HTTPBody are mutually exclusive - only
    /// one can be set on a given request.  Also note that the body stream is
    /// preserved across copies, but is LOST when the request is coded via the
    /// NSCoding protocol
    public var httpBodyStream: InputStream? {
        get {
            return _handle.map { $0.httpBodyStream }
        }
        set {
            _applyMutation { $0.httpBodyStream = newValue }
        }
    }
    
    /// `true` if cookies will be sent with and set for this request; otherwise `false`.
    public var httpShouldHandleCookies: Bool {
        get {
            return _handle.map { $0.httpShouldHandleCookies }
        }
        set {
            _applyMutation { $0.httpShouldHandleCookies = newValue }
        }
    }
    
    /// `true` if the receiver should transmit before the previous response
    /// is received.  `false` if the receiver should wait for the previous response
    /// before transmitting.
    public var httpShouldUsePipelining: Bool {
        get {
            return _handle.map { $0.httpShouldUsePipelining }
        }
        set {
            _applyMutation { $0.httpShouldUsePipelining = newValue }
        }
    }
    
    public var hashValue: Int {
        return _handle.map { $0.hashValue }
    }
    
    public static func ==(lhs: URLRequest, rhs: URLRequest) -> Bool {
        return lhs._handle._uncopiedReference().isEqual(rhs._handle._uncopiedReference())
    }
}

extension URLRequest : CustomStringConvertible, CustomDebugStringConvertible, CustomReflectable {
    public var description: String {
        if let u = url {
            return u.description
        } else {
            return "url: nil"
        }
    }
    
    public var debugDescription: String {
        return self.description
    }
    
    public var customMirror: Mirror {
        var c: [(label: String?, value: Any)] = []
        c.append((label: "url", value: url))
        c.append((label: "cachePolicy", value: cachePolicy.rawValue))
        c.append((label: "timeoutInterval", value: timeoutInterval))
        c.append((label: "mainDocumentURL", value: mainDocumentURL))
        c.append((label: "networkServiceType", value: networkServiceType))
        c.append((label: "allowsCellularAccess", value: allowsCellularAccess))
        c.append((label: "httpMethod", value: httpMethod))
        c.append((label: "allHTTPHeaderFields", value: allHTTPHeaderFields))
        c.append((label: "httpBody", value: httpBody))
        c.append((label: "httpBodyStream", value: httpBodyStream))
        c.append((label: "httpShouldHandleCookies", value: httpShouldHandleCookies))
        c.append((label: "httpShouldUsePipelining", value: httpShouldUsePipelining))
        return Mirror(self, children: c, displayStyle: Mirror.DisplayStyle.struct)
    }
}

<<<<<<< HEAD
extension URLRequest : _ObjectTypeBridgeable {
    public typealias _ObjectType = NSURLRequest

    public static func _isBridgedToObjectiveC() -> Bool {
        return true
    }
    
=======
extension URLRequest {
>>>>>>> 5b16f0e2
    public static func _getObjectiveCType() -> Any.Type {
        return NSURLRequest.self
    }
    
    @_semantics("convertToObjectiveC")
    public func _bridgeToObjectiveC() -> NSURLRequest {
        return _handle._copiedReference()
    }
    
    public static func _forceBridgeFromObjectiveC(_ input: NSURLRequest, result: inout URLRequest?) {
        result = URLRequest(_bridged: input)
    }
    
    public static func _conditionallyBridgeFromObjectiveC(_ input: NSURLRequest, result: inout URLRequest?) -> Bool {
        result = URLRequest(_bridged: input)
        return true
    }
    
    public static func _unconditionallyBridgeFromObjectiveC(_ source: NSURLRequest?) -> URLRequest {
        var result: URLRequest? = nil
        _forceBridgeFromObjectiveC(source!, result: &result)
        return result!
    }
}<|MERGE_RESOLUTION|>--- conflicted
+++ resolved
@@ -261,17 +261,7 @@
     }
 }
 
-<<<<<<< HEAD
 extension URLRequest : _ObjectTypeBridgeable {
-    public typealias _ObjectType = NSURLRequest
-
-    public static func _isBridgedToObjectiveC() -> Bool {
-        return true
-    }
-    
-=======
-extension URLRequest {
->>>>>>> 5b16f0e2
     public static func _getObjectiveCType() -> Any.Type {
         return NSURLRequest.self
     }
