// This source file is part of the Swift.org open source project
//
// Copyright (c) 2014 - 2016 Apple Inc. and the Swift project authors
// Licensed under Apache License v2.0 with Runtime Library Exception
//
// See http://swift.org/LICENSE.txt for license information
// See http://swift.org/CONTRIBUTORS.txt for the list of Swift project authors
//

#if os(OSX) || os(iOS)
    import Darwin
#elseif os(Linux)
    import Glibc
#endif

public struct NSJSONReadingOptions : OptionSet {
    public let rawValue : UInt
    public init(rawValue: UInt) { self.rawValue = rawValue }
    
    public static let MutableContainers = NSJSONReadingOptions(rawValue: 1 << 0)
    public static let MutableLeaves = NSJSONReadingOptions(rawValue: 1 << 1)
    public static let AllowFragments = NSJSONReadingOptions(rawValue: 1 << 2)
}

public struct NSJSONWritingOptions : OptionSet {
    public let rawValue : UInt
    public init(rawValue: UInt) { self.rawValue = rawValue }
    
    public static let PrettyPrinted = NSJSONWritingOptions(rawValue: 1 << 0)
}


/* A class for converting JSON to Foundation/Swift objects and converting Foundation/Swift objects to JSON.
   
   An object that may be converted to JSON must have the following properties:
    - Top level object is a `Swift.Array` or `Swift.Dictionary`
    - All objects are `Swift.String`, `Foundation.NSNumber`, `Swift.Array`, `Swift.Dictionary`,
      or `Foundation.NSNull`
    - All dictionary keys are `Swift.String`s
    - `NSNumber`s are not NaN or infinity
*/

public class NSJSONSerialization : NSObject {
    
    /* Determines whether the given object can be converted to JSON.
       Other rules may apply. Calling this method or attempting a conversion are the definitive ways
       to tell if a given object can be converted to JSON data.
       - parameter obj: The object to test.
       - returns: `true` if `obj` can be converted to JSON, otherwise `false`.
     */
    public class func isValidJSONObject(_ obj: Any) -> Bool {
        // TODO: - revisit this once bridging story gets fully figured out
        func isValidJSONObjectInternal(_ obj: Any) -> Bool {
            // object is Swift.String or NSNull
            if obj is String || obj is NSNull {
                return true
            }

            // object is NSNumber and is not NaN or infinity
            if let number = obj as? NSNumber {
                let invalid = number.doubleValue.isInfinite || number.doubleValue.isNaN
                return !invalid
            }

            // object is Swift.Array
            if let array = obj as? [Any] {
                for element in array {
                    guard isValidJSONObjectInternal(element) else {
                        return false
                    }
                }
                return true
            }

            // object is Swift.Dictionary
            if let dictionary = obj as? [String: Any] {
                for (_, value) in dictionary {
                    guard isValidJSONObjectInternal(value) else {
                        return false
                    }
                }
                return true
            }

            // invalid object
            return false
        }

        // top level object must be an Swift.Array or Swift.Dictionary
        guard obj is [Any] || obj is [String: Any] else {
            return false
        }

        return isValidJSONObjectInternal(obj)
    }
    
    /* Generate JSON data from a Foundation object. If the object will not produce valid JSON then an exception will be thrown. Setting the NSJSONWritingPrettyPrinted option will generate JSON with whitespace designed to make the output more readable. If that option is not set, the most compact possible JSON will be generated. If an error occurs, the error parameter will be set and the return value will be nil. The resulting data is a encoded in UTF-8.
     */
    public class func data(withJSONObject obj: AnyObject, options opt: NSJSONWritingOptions = []) throws -> NSData {
        guard obj is NSArray || obj is NSDictionary else {
            throw NSError(domain: NSCocoaErrorDomain, code: NSCocoaError.PropertyListReadCorruptError.rawValue, userInfo: [
                "NSDebugDescription" : "Top-level object was not NSArray or NSDictionary"
                ])
        }
        
        let result = NSMutableData()
        
        var writer = JSONWriter(
            pretty: opt.contains(.PrettyPrinted),
            writer: { (str: String?) in
                if let str = str {
                    result.append(str.bridge().cString(using: NSUTF8StringEncoding)!, length: str.lengthOfBytes(using: NSUTF8StringEncoding))
                }
            }
        )

        try writer.serializeJSON(obj)

        return result
    }
    
    /* Create a Foundation object from JSON data. Set the NSJSONReadingAllowFragments option if the parser should allow top-level objects that are not an NSArray or NSDictionary. Setting the NSJSONReadingMutableContainers option will make the parser generate mutable NSArrays and NSDictionaries. Setting the NSJSONReadingMutableLeaves option will make the parser generate mutable NSString objects. If an error occurs during the parse, then the error parameter will be set and the result will be nil.
       The data must be in one of the 5 supported encodings listed in the JSON specification: UTF-8, UTF-16LE, UTF-16BE, UTF-32LE, UTF-32BE. The data may or may not have a BOM. The most efficient encoding to use for parsing is UTF-8, so if you have a choice in encoding the data passed to this method, use UTF-8.
     */
    /// - Experiment: Note that the return type of this function is different than on Darwin Foundation (Any instead of AnyObject). This is likely to change once we have a more complete story for bridging in place.
    public class func jsonObject(with data: NSData, options opt: NSJSONReadingOptions = []) throws -> Any {
        
        let bytes = UnsafePointer<UInt8>(data.bytes)
        let encoding: NSStringEncoding
        let buffer: UnsafeBufferPointer<UInt8>
        if let detected = parseBOM(bytes, length: data.length) {
            encoding = detected.encoding
            buffer = UnsafeBufferPointer(start: bytes.advanced(by: detected.skipLength), count: data.length - detected.skipLength)
        }
        else {
            encoding = detectEncoding(bytes, data.length)
            buffer = UnsafeBufferPointer(start: bytes, count: data.length)
        }

        let source = JSONReader.UnicodeSource(buffer: buffer, encoding: encoding)
        let reader = JSONReader(source: source)
        if let (object, _) = try reader.parseObject(0) {
            return object
        }
        else if let (array, _) = try reader.parseArray(0) {
            return array
        }
        else if opt.contains(.AllowFragments), let (value, _) = try reader.parseValue(0) {
            return value
        }
        throw NSError(domain: NSCocoaErrorDomain, code: NSCocoaError.PropertyListReadCorruptError.rawValue, userInfo: [
            "NSDebugDescription" : "JSON text did not start with array or object and option to allow fragments not set."
        ])
    }
    
    /* Write JSON data into a stream. The stream should be opened and configured. The return value is the number of bytes written to the stream, or 0 on error. All other behavior of this method is the same as the dataWithJSONObject:options:error: method.
     */
    public class func writeJSONObject(_ obj: AnyObject, toStream stream: NSOutputStream, options opt: NSJSONWritingOptions) throws -> Int {
        NSUnimplemented()
    }
    
    /* Create a JSON object from JSON data stream. The stream should be opened and configured. All other behavior of this method is the same as the JSONObjectWithData:options:error: method.
     */
    public class func jsonObject(with stream: NSInputStream, options opt: NSJSONReadingOptions = []) throws -> AnyObject {
        NSUnimplemented()
    }
}

//MARK: - Encoding Detection

internal extension NSJSONSerialization {
    
    /// Detect the encoding format of the NSData contents
    class func detectEncoding(_ bytes: UnsafePointer<UInt8>, _ length: Int) -> NSStringEncoding {

        if length >= 4 {
            switch (bytes[0], bytes[1], bytes[2], bytes[3]) {
            case (0, 0, 0, _):
                return NSUTF32BigEndianStringEncoding
            case (_, 0, 0, 0):
                return NSUTF32LittleEndianStringEncoding
            case (0, _, 0, _):
                return NSUTF16BigEndianStringEncoding
            case (_, 0, _, 0):
                return NSUTF16LittleEndianStringEncoding
            default:
                break
            }
        }
        else if length >= 2 {
            switch (bytes[0], bytes[1]) {
            case (0, _):
                return NSUTF16BigEndianStringEncoding
            case (_, 0):
                return NSUTF16LittleEndianStringEncoding
            default:
                break
            }
        }
        return NSUTF8StringEncoding
    }
    
    static func parseBOM(_ bytes: UnsafePointer<UInt8>, length: Int) -> (encoding: NSStringEncoding, skipLength: Int)? {
        if length >= 2 {
            switch (bytes[0], bytes[1]) {
            case (0xEF, 0xBB):
                if length >= 3 && bytes[2] == 0xBF {
                    return (NSUTF8StringEncoding, 3)
                }
            case (0x00, 0x00):
                if length >= 4 && bytes[2] == 0xFE && bytes[3] == 0xFF {
                    return (NSUTF32BigEndianStringEncoding, 4)
                }
            case (0xFF, 0xFE):
                if length >= 4 && bytes[2] == 0 && bytes[3] == 0 {
                    return (NSUTF32LittleEndianStringEncoding, 4)
                }
                return (NSUTF16LittleEndianStringEncoding, 2)
            case (0xFE, 0xFF):
                return (NSUTF16BigEndianStringEncoding, 2)
            default:
                break
            }
        }
        return nil
    }
}

//MARK: - JSONSerializer
private struct JSONWriter {
    
    var indent = 0
    let pretty: Bool
    let writer: (String?) -> Void
    
    init(pretty: Bool = false, writer: (String?) -> Void) {
        self.pretty = pretty
        self.writer = writer
    }
    
    mutating func serializeJSON(_ obj: AnyObject) throws {
        if let str = obj as? NSString {
            try serializeString(str)
        }
        else if let num = obj as? NSNumber {
            try serializeNumber(num)
        }
        else if let array = obj as? NSArray {
            try serializeArray(array)
        }
        else if let dict = obj as? NSDictionary {
            try serializeDictionary(dict)
        }
        else if let null = obj as? NSNull {
            try serializeNull(null)
        }
        else {
            throw NSError(domain: NSCocoaErrorDomain, code: NSCocoaError.PropertyListReadCorruptError.rawValue, userInfo: ["NSDebugDescription" : "Invalid object cannot be serialized"])
        }
    }

    func serializeString(_ str: NSString) throws {
        let str = str.bridge()
        
        writer("\"")
        for scalar in str.unicodeScalars {
            switch scalar {
                case "\"":
                    writer("\\\"") // U+0022 quotation mark
                case "\\":
                    writer("\\\\") // U+005C reverse solidus
                // U+002F solidus not escaped
                case "\u{8}":
                    writer("\\b") // U+0008 backspace
                case "\u{c}":
                    writer("\\f") // U+000C form feed
                case "\n":
                    writer("\\n") // U+000A line feed
                case "\r":
                    writer("\\r") // U+000D carriage return
                case "\t":
                    writer("\\t") // U+0009 tab
                case "\u{0}"..."\u{f}":
                    writer("\\u000\(String(scalar.value, radix: 16))") // U+0000 to U+000F
                case "\u{10}"..."\u{1f}":
                    writer("\\u00\(String(scalar.value, radix: 16))") // U+0010 to U+001F
                default:
                    writer(String(scalar))
            }
        }
        writer("\"")
    }

    func serializeNumber(_ num: NSNumber) throws {
        if num.doubleValue.isInfinite || num.doubleValue.isNaN {
            throw NSError(domain: NSCocoaErrorDomain, code: NSCocoaError.PropertyListReadCorruptError.rawValue, userInfo: ["NSDebugDescription" : "Number cannot be infinity or NaN"])
        }
        
        // Cannot detect type information (e.g. bool) as there is no objCType property on NSNumber in Swift
        // So, just print the number

        writer("\(num)")
    }

    mutating func serializeArray(_ array: NSArray) throws {
        writer("[")
        if pretty {
            writer("\n")
            incAndWriteIndent()
        }
        
        var first = true
        for elem in array.bridge() {
            if first {
                first = false
            } else if pretty {
                writer(",\n")
                writeIndent()
            } else {
                writer(",")
            }
            try serializeJSON(elem)
        }
        if pretty {
            writer("\n")
            decAndWriteIndent()
        }
        writer("]")
    }

    mutating func serializeDictionary(_ dict: NSDictionary) throws {
        writer("{")
        if pretty {
            writer("\n")
            incAndWriteIndent()
        }
        
        var first = true
        for (key, value) in dict.bridge() {
            if first {
                first = false
            } else if pretty {
                writer(",\n")
                writeIndent()
            } else {
                writer(",")
            }
            
            if key is NSString {
                try serializeString(key as! NSString)
            } else {
                throw NSError(domain: NSCocoaErrorDomain, code: NSCocoaError.PropertyListReadCorruptError.rawValue, userInfo: ["NSDebugDescription" : "NSDictionary key must be NSString"])
            }
            pretty ? writer(": ") : writer(":")
            try serializeJSON(value)
        }
        if pretty {
            writer("\n")
            decAndWriteIndent()
        }
        writer("}")
    }

    func serializeNull(_ null: NSNull) throws {
        writer("null")
    }
    
    let indentAmount = 2
    
    mutating func incAndWriteIndent() {
        indent += indentAmount
        writeIndent()
    }
    
    mutating func decAndWriteIndent() {
        indent -= indentAmount
        writeIndent()
    }
    
    func writeIndent() {
        for _ in 0..<indent {
            writer(" ")
        }
    }
}

//MARK: - JSONDeserializer
private struct JSONReader {

    static let whitespaceASCII: [UInt8] = [
        0x09, // Horizontal tab
        0x0A, // Line feed or New line
        0x0D, // Carriage return
        0x20, // Space
    ]

    struct Structure {
        static let BeginArray: UInt8     = 0x5B // [
        static let EndArray: UInt8       = 0x5D // ]
        static let BeginObject: UInt8    = 0x7B // {
        static let EndObject: UInt8      = 0x7D // }
        static let NameSeparator: UInt8  = 0x3A // :
        static let ValueSeparator: UInt8 = 0x2C // ,
        static let QuotationMark: UInt8  = 0x22 // "
        static let Escape: UInt8         = 0x5C // \
    }

    typealias Index = Int
    typealias IndexDistance = Int

    struct UnicodeSource {
        let buffer: UnsafeBufferPointer<UInt8>
        let encoding: NSStringEncoding
        let step: Int

        init(buffer: UnsafeBufferPointer<UInt8>, encoding: NSStringEncoding) {
            self.buffer = buffer
            self.encoding = encoding

            self.step = {
                switch encoding {
                case NSUTF8StringEncoding:
                    return 1
                case NSUTF16BigEndianStringEncoding, NSUTF16LittleEndianStringEncoding:
                    return 2
                case NSUTF32BigEndianStringEncoding, NSUTF32LittleEndianStringEncoding:
                    return 4
                default:
                    return 1
                }
            }()
        }

        func takeASCII(_ input: Index) -> (UInt8, Index)? {
            guard hasNext(input) else {
                return nil
            }

            let index: Int
            switch encoding {
            case NSUTF8StringEncoding:
                index = input
            case NSUTF16BigEndianStringEncoding where buffer[input] == 0:
                index = input + 1
            case NSUTF32BigEndianStringEncoding where buffer[input] == 0 && buffer[input+1] == 0 && buffer[input+2] == 0:
                index = input + 3
            case NSUTF16LittleEndianStringEncoding where buffer[input+1] == 0:
                index = input
            case NSUTF32LittleEndianStringEncoding where buffer[input+1] == 0 && buffer[input+2] == 0 && buffer[input+3] == 0:
                index = input
            default:
                return nil
            }
            return (buffer[index] < 0x80) ? (buffer[index], input + step) : nil
        }

        func takeString(_ begin: Index, end: Index) throws -> String {
            let byteLength = begin.distance(to: end)
            guard let chunk = NSString(bytes: buffer.baseAddress!.advanced(by: begin), length: byteLength, encoding: encoding)?.bridge() else {
                throw NSError(domain: NSCocoaErrorDomain, code: NSCocoaError.PropertyListReadCorruptError.rawValue, userInfo: [
                    "NSDebugDescription" : "Unable to convert data to a string using the detected encoding. The data may be corrupt."
                    ])
            }
            return chunk
        }

        func hasNext(_ input: Index) -> Bool {
            return input + step <= buffer.endIndex
        }
        
        func distanceFromStart(_ index: Index) -> IndexDistance {
            return buffer.startIndex.distance(to: index) / step
        }
    }

    let source: UnicodeSource

    func consumeWhitespace(_ input: Index) -> Index? {
        var index = input
        while let (char, nextIndex) = source.takeASCII(index) where JSONReader.whitespaceASCII.contains(char) {
            index = nextIndex
        }
        return index
    }

<<<<<<< HEAD
    func consumeStructure(_ ascii: UInt8, input: Index) throws -> Index? {
        return try consumeWhitespace(input).flatMap(consumeASCII(ascii)).flatMap(consumeWhitespace)
=======
    func consumeStructure(ascii: UInt8, input: Index) throws -> Index? {
        switch ascii {
        case Structure.QuotationMark:
            return try consumeWhitespace(input).flatMap(consumeASCII(ascii)) // for strings we don't consume(ignore) the whitespaces after the starting Quotation Mark because they are part of string  e.g in "{\"title\" : \" hello world!!\" }" the value should be " hello world!!" instead of "hello world"
        default:
            return try consumeWhitespace(input).flatMap(consumeASCII(ascii)).flatMap(consumeWhitespace)
        }
>>>>>>> e96c4184
    }

    func consumeASCII(_ ascii: UInt8) -> (Index) throws -> Index? {
        return { (input: Index) throws -> Index? in
            switch self.source.takeASCII(input) {
            case .none:
                throw NSError(domain: NSCocoaErrorDomain, code: NSCocoaError.PropertyListReadCorruptError.rawValue, userInfo: [
                    "NSDebugDescription" : "Unexpected end of file during JSON parse."
                    ])
            case let (taken, index)? where taken == ascii:
                return index
            default:
                return nil
            }
        }
    }

    func consumeASCIISequence(_ sequence: String, input: Index) throws -> Index? {
        var index = input
        for scalar in sequence.unicodeScalars {
            guard let nextIndex = try consumeASCII(UInt8(scalar.value))(index) else {
                return nil
            }
            index = nextIndex
        }
        return index
    }

    func takeMatching(_ match: (UInt8) -> Bool) -> ([Character], Index) -> ([Character], Index)? {
        return { input, index in
            guard let (byte, index) = self.source.takeASCII(index) where match(byte) else {
                return nil
            }
            return (input + [Character(UnicodeScalar(byte))], index)
        }
    }

    //MARK: - String Parsing

    func parseString(_ input: Index) throws -> (String, Index)? {
        guard let beginIndex = try consumeStructure(Structure.QuotationMark, input: input) else {
            return nil
        }
        var chunkIndex: Int = beginIndex
        var currentIndex: Int = chunkIndex

        var output: String = ""
        while source.hasNext(currentIndex) {
            guard let (ascii, index) = source.takeASCII(currentIndex) else {
                currentIndex += source.step
                continue
            }
            switch ascii {
            case Structure.QuotationMark:
                output += try source.takeString(chunkIndex, end: currentIndex)
                return (output, index)
            case Structure.Escape:
                output += try source.takeString(chunkIndex, end: currentIndex)
                if let (escaped, nextIndex) = try parseEscapeSequence(index) {
                    output += escaped
                    chunkIndex = nextIndex
                    currentIndex = nextIndex
                    continue
                }
                else {
                    throw NSError(domain: NSCocoaErrorDomain, code: NSCocoaError.PropertyListReadCorruptError.rawValue, userInfo: [
                        "NSDebugDescription" : "Invalid escape sequence at position \(source.distanceFromStart(currentIndex))"
                    ])
                }
            default:
                currentIndex = index
            }
        }
        throw NSError(domain: NSCocoaErrorDomain, code: NSCocoaError.PropertyListReadCorruptError.rawValue, userInfo: [
            "NSDebugDescription" : "Unexpected end of file during string parse."
        ])
    }

    func parseEscapeSequence(_ input: Index) throws -> (String, Index)? {
        guard let (byte, index) = source.takeASCII(input) else {
            throw NSError(domain: NSCocoaErrorDomain, code: NSCocoaError.PropertyListReadCorruptError.rawValue, userInfo: [
                "NSDebugDescription" : "Early end of unicode escape sequence around character"
            ])
        }
        let output: String
        switch byte {
        case 0x22: output = "\""
        case 0x5C: output = "\\"
        case 0x2F: output = "/"
        case 0x62: output = "\u{08}" // \b
        case 0x66: output = "\u{0C}" // \f
        case 0x6E: output = "\u{0A}" // \n
        case 0x72: output = "\u{0D}" // \r
        case 0x74: output = "\u{09}" // \t
        case 0x75: return try parseUnicodeSequence(index)
        default: return nil
        }
        return (output, index)
    }

    func parseUnicodeSequence(_ input: Index) throws -> (String, Index)? {

        guard let (codeUnit, index) = parseCodeUnit(input) else {
            return nil
        }

        if !UTF16.isLeadSurrogate(codeUnit) {
            return (String(UnicodeScalar(codeUnit)), index)
        }

        guard let (trailCodeUnit, finalIndex) = try consumeASCIISequence("\\u", input: index).flatMap(parseCodeUnit) where UTF16.isTrailSurrogate(trailCodeUnit) else {
            throw NSError(domain: NSCocoaErrorDomain, code: NSCocoaError.PropertyListReadCorruptError.rawValue, userInfo: [
                "NSDebugDescription" : "Unable to convert unicode escape sequence (no low-surrogate code point) to UTF8-encoded character at position \(source.distanceFromStart(input))"
            ])
        }

        let highValue = (UInt32(codeUnit  - 0xD800) << 10)
        let lowValue  =  UInt32(trailCodeUnit - 0xDC00)
        return (String(UnicodeScalar(highValue + lowValue + 0x10000)), finalIndex)
    }

    func isHexChr(_ byte: UInt8) -> Bool {
        return (byte >= 0x30 && byte <= 0x39)
            || (byte >= 0x41 && byte <= 0x46)
            || (byte >= 0x61 && byte <= 0x66)
    }
    func parseCodeUnit(_ input: Index) -> (UTF16.CodeUnit, Index)? {
        let hexParser = takeMatching(isHexChr)
        guard let (result, index) = hexParser([], input).flatMap(hexParser).flatMap(hexParser).flatMap(hexParser),
            let value = Int(String(result), radix: 16) else {
                return nil
        }
        return (UTF16.CodeUnit(value), index)
    }
    
    //MARK: - Number parsing
    static let numberCodePoints: [UInt8] = [
        0x30, 0x31, 0x32, 0x33, 0x34, 0x35, 0x36, 0x37, 0x38, 0x39, // 0...9
        0x2E, 0x2D, 0x2B, 0x45, 0x65, // . - + E e
    ]
    func parseNumber(_ input: Index) throws -> (Any, Index)? {
        func parseTypedNumber(_ address: UnsafePointer<UInt8>) -> (Any, IndexDistance)? {
            let startPointer = UnsafePointer<Int8>(address)
            let intEndPointer = UnsafeMutablePointer<UnsafeMutablePointer<Int8>?>(allocatingCapacity: 1)
            defer { intEndPointer.deallocateCapacity(1) }
            let doubleEndPointer = UnsafeMutablePointer<UnsafeMutablePointer<Int8>?>(allocatingCapacity: 1)
            defer { doubleEndPointer.deallocateCapacity(1) }
            
            let intResult = strtol(startPointer, intEndPointer, 10)
            let intDistance = startPointer.distance(to: intEndPointer[0]!)
            let doubleResult = strtod(startPointer, doubleEndPointer)
            let doubleDistance = startPointer.distance(to: doubleEndPointer[0]!)
            
            guard intDistance > 0 || doubleDistance > 0 else {
                return nil
            }
            
            if intDistance == doubleDistance {
                return (intResult, intDistance)
            }
            guard doubleDistance > 0 else {
                return nil
            }
            return (doubleResult, doubleDistance)
        }
        
        if source.encoding == NSUTF8StringEncoding {
            return parseTypedNumber(source.buffer.baseAddress!.advanced(by: input)).map { return ($0.0, input + $0.1) }
        }
        else {
            var numberCharacters = [UInt8]()
            var index = input
            while let (ascii, nextIndex) = source.takeASCII(index) where JSONReader.numberCodePoints.contains(ascii) {
                numberCharacters.append(ascii)
                index = nextIndex
            }
            
            numberCharacters.append(0)
            
            return numberCharacters.withUnsafeBufferPointer { parseTypedNumber($0.baseAddress!) }.map { return ($0.0, index) }
        }
    }

    //MARK: - Value parsing
    func parseValue(_ input: Index) throws -> (Any, Index)? {
        if let (value, parser) = try parseString(input) {
            return (value, parser)
        }
        else if let parser = try consumeASCIISequence("true", input: input) {
            return (true, parser)
        }
        else if let parser = try consumeASCIISequence("false", input: input) {
            return (false, parser)
        }
        else if let parser = try consumeASCIISequence("null", input: input) {
            return (NSNull(), parser)
        }
        else if let (object, parser) = try parseObject(input) {
            return (object, parser)
        }
        else if let (array, parser) = try parseArray(input) {
            return (array, parser)
        }
        else if let (number, parser) = try parseNumber(input) {
            return (number, parser)
        }
        return nil
    }

    //MARK: - Object parsing
    func parseObject(_ input: Index) throws -> ([String: Any], Index)? {
        guard let beginIndex = try consumeStructure(Structure.BeginObject, input: input) else {
            return nil
        }
        var index = beginIndex
        var output: [String: Any] = [:]
        while true {
            if let finalIndex = try consumeStructure(Structure.EndObject, input: index) {
                return (output, finalIndex)
            }
    
            if let (key, value, nextIndex) = try parseObjectMember(index) {
                output[key] = value
    
                if let finalParser = try consumeStructure(Structure.EndObject, input: nextIndex) {
                    return (output, finalParser)
                }
                else if let nextIndex = try consumeStructure(Structure.ValueSeparator, input: nextIndex) {
                    index = nextIndex
                    continue
                }
                else {
                    return nil
                }
            }
            return nil
        }
    }
    
    func parseObjectMember(_ input: Index) throws -> (String, Any, Index)? {
        guard let (name, index) = try parseString(input) else {
            throw NSError(domain: NSCocoaErrorDomain, code: NSCocoaError.PropertyListReadCorruptError.rawValue, userInfo: [
                "NSDebugDescription" : "Missing object key at location \(source.distanceFromStart(input))"
            ])
        }
        guard let separatorIndex = try consumeStructure(Structure.NameSeparator, input: index) else {
            throw NSError(domain: NSCocoaErrorDomain, code: NSCocoaError.PropertyListReadCorruptError.rawValue, userInfo: [
                "NSDebugDescription" : "Invalid separator at location \(source.distanceFromStart(index))"
            ])
        }
        guard let (value, finalIndex) = try parseValue(separatorIndex) else {
            throw NSError(domain: NSCocoaErrorDomain, code: NSCocoaError.PropertyListReadCorruptError.rawValue, userInfo: [
                "NSDebugDescription" : "Invalid value at location \(source.distanceFromStart(separatorIndex))"
            ])
        }
        
        return (name, value, finalIndex)
    }

    //MARK: - Array parsing
    func parseArray(_ input: Index) throws -> ([Any], Index)? {
        guard let beginIndex = try consumeStructure(Structure.BeginArray, input: input) else {
            return nil
        }
        var index = beginIndex
        var output: [Any] = []
        while true {
            if let finalIndex = try consumeStructure(Structure.EndArray, input: index) {
                return (output, finalIndex)
            }
    
            if let (value, nextIndex) = try parseValue(index) {
                output.append(value)
    
                if let finalIndex = try consumeStructure(Structure.EndArray, input: nextIndex) {
                    return (output, finalIndex)
                }
                else if let nextIndex = try consumeStructure(Structure.ValueSeparator, input: nextIndex) {
                    index = nextIndex
                    continue
                }
            }
            throw NSError(domain: NSCocoaErrorDomain, code: NSCocoaError.PropertyListReadCorruptError.rawValue, userInfo: [
                "NSDebugDescription" : "Badly formed array at location \(source.distanceFromStart(index))"
            ])
        }
    }
}<|MERGE_RESOLUTION|>--- conflicted
+++ resolved
@@ -483,18 +483,13 @@
         return index
     }
 
-<<<<<<< HEAD
     func consumeStructure(_ ascii: UInt8, input: Index) throws -> Index? {
-        return try consumeWhitespace(input).flatMap(consumeASCII(ascii)).flatMap(consumeWhitespace)
-=======
-    func consumeStructure(ascii: UInt8, input: Index) throws -> Index? {
         switch ascii {
         case Structure.QuotationMark:
             return try consumeWhitespace(input).flatMap(consumeASCII(ascii)) // for strings we don't consume(ignore) the whitespaces after the starting Quotation Mark because they are part of string  e.g in "{\"title\" : \" hello world!!\" }" the value should be " hello world!!" instead of "hello world"
         default:
             return try consumeWhitespace(input).flatMap(consumeASCII(ascii)).flatMap(consumeWhitespace)
         }
->>>>>>> e96c4184
     }
 
     func consumeASCII(_ ascii: UInt8) -> (Index) throws -> Index? {
